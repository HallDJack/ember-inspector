--- conflicted
+++ resolved
@@ -1,11 +1,8 @@
 import Ember from "ember";
 import { module, test } from 'qunit';
-<<<<<<< HEAD
-=======
 import { visit } from 'ember-native-dom-helpers';
 import require from 'require';
 
->>>>>>> e9ecee4b
 const { run, Application, Route } = Ember;
 const get = Ember.get;
 
