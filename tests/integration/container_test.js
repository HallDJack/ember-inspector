/* jshint ignore:start */
import Ember from "ember";
import { module } from 'qunit';
import { test } from 'ember-qunit';
import startApp from '../helpers/start-app';
var App;

var port, message, name;

module('Container Tab', {
  beforeEach() {
    App = startApp({
      adapter: 'basic'
    });
    port = App.__container__.lookup('port:main');
  },
  afterEach() {
    name = null;
    message = null;
    Ember.run(App, App.destroy);
  }
});


function getTypes() {
  return [
    {
      name: 'route',
      count: 5
    },
    {
      name: 'controller',
      count: 2
    }
  ];
}

function getInstances() {
  return [
    {
      name: 'first',
      inspectable: false
    },
    {
      name: 'second',
      inspectable: true
    }
  ];
}

test("Container types are successfully listed", async function t(assert) {
  port.reopen({
    send: function(name) {
      if (name === 'container:getTypes') {
        this.trigger('container:types', { types: getTypes() });
      }
    }
  });

  await visit('/container-types');

  let rows = findByLabel('container-type');
  assert.equal(rows.length, 2);
  assert.equal(findByLabel('container-type-name', rows[0]).text().trim(), 'controller');
  assert.equal(findByLabel('container-type-count', rows[0]).text().trim(), '2');
  assert.equal(findByLabel('container-type-name', rows[1]).text().trim(), 'route');
  assert.equal(findByLabel('container-type-count', rows[1]).text().trim(), '5');
});

<<<<<<< HEAD
test("Container instances are successfully listed", function() {
  var types = [{name: 'controller', count: 2}];

  var instances = getInstances();
=======

test("Container instances are successfully listed", async function t(assert) {
  let instances = getInstances();
>>>>>>> 7a4522b5

  port.reopen({
    send(n, m) {
      name = n;
      message = m;
      if (name === 'container:getTypes') {
        this.trigger('container:types', { types: getTypes() });
      }

      if (name === 'container:getInstances' && message.containerType === 'controller') {
<<<<<<< HEAD
        this.trigger('container:instances', { instances: instances, status: 200 });
=======
        this.trigger('container:instances', { instances, status: 200 });
>>>>>>> 7a4522b5
      }
    }
  });

  await visit('/container-types/controller');
  let rows;

  rows = findByLabel('instance-row');
  findByLabel(rows.length, 2);
  assert.equal(rows.eq(0).text().trim(), 'first');
  assert.equal(rows.eq(1).text().trim(), 'second');
  name = null;
  message = null;

  await click(rows[0]);

  assert.equal(name, null);
  await click(rows[1]);

  assert.equal(name, 'objectInspector:inspectByContainerLookup');

  await fillIn(findByLabel('container-instance-search').find('input'), 'first');

  rows = findByLabel('instance-row');
  assert.equal(rows.length, 1);
  assert.equal(rows.eq(0).text().trim(), 'first');

});

test("Successfully redirects if the container type is not found", async function t(assert) {

  port.reopen({
    send(n, m) {
      name = n;
      message = m;
      if (name === 'container:getTypes') {
        this.trigger('container:types', { types: getTypes() });
      }

      if (name === 'container:getInstances' && message.containerType === 'random-type') {
        this.trigger('container:instances', { status: 404 });
      }
    }
  });

  await visit('/container-types/random-type');
  assert.equal(currentURL(), '/container-types');
});

<<<<<<< HEAD
test("Successfully redirects if the container type is not found", function() {

  port.reopen({
    send: function(n, m) {
      name = n;
      message = m;
      if (name === 'container:getTypes') {
        this.trigger('container:types', { types: getTypes() });
      }

      if (name === 'container:getInstances' && message.containerType === 'random-type') {
        this.trigger('container:instances', { status: 404 });
      }
    }
  });

  visit('/container-types/random-type');

  andThen(function() {
    equal(currentURL(), '/container-types');
  });

});

test("Reload", function() {
  var types = [], instances = [];
=======
test("Reload", async function t(assert) {
  let types = [], instances = [];
>>>>>>> 7a4522b5

  port.reopen({
    send(n, m) {
      if (n === 'container:getTypes') {
        this.trigger('container:types', { types });
      }
      if (n === 'container:getInstances' && m.containerType === 'controller') {
<<<<<<< HEAD
        this.trigger('container:instances', { instances: instances, status: 200});
=======
        this.trigger('container:instances', { instances, status: 200 });
>>>>>>> 7a4522b5
      }
    }
  });

  await visit('/container-types/controller');

  assert.equal(findByLabel('container-type').length, 0);
  assert.equal(findByLabel('instance-row').length, 0);
  types = getTypes();
  instances = getInstances();

  await clickByLabel('reload-container-btn');

  assert.equal(findByLabel('container-type').length, 2);
  assert.equal(findByLabel('instance-row').length, 2);
});<|MERGE_RESOLUTION|>--- conflicted
+++ resolved
@@ -67,16 +67,9 @@
   assert.equal(findByLabel('container-type-count', rows[1]).text().trim(), '5');
 });
 
-<<<<<<< HEAD
-test("Container instances are successfully listed", function() {
-  var types = [{name: 'controller', count: 2}];
-
-  var instances = getInstances();
-=======
 
 test("Container instances are successfully listed", async function t(assert) {
   let instances = getInstances();
->>>>>>> 7a4522b5
 
   port.reopen({
     send(n, m) {
@@ -87,11 +80,7 @@
       }
 
       if (name === 'container:getInstances' && message.containerType === 'controller') {
-<<<<<<< HEAD
-        this.trigger('container:instances', { instances: instances, status: 200 });
-=======
         this.trigger('container:instances', { instances, status: 200 });
->>>>>>> 7a4522b5
       }
     }
   });
@@ -141,37 +130,8 @@
   assert.equal(currentURL(), '/container-types');
 });
 
-<<<<<<< HEAD
-test("Successfully redirects if the container type is not found", function() {
-
-  port.reopen({
-    send: function(n, m) {
-      name = n;
-      message = m;
-      if (name === 'container:getTypes') {
-        this.trigger('container:types', { types: getTypes() });
-      }
-
-      if (name === 'container:getInstances' && message.containerType === 'random-type') {
-        this.trigger('container:instances', { status: 404 });
-      }
-    }
-  });
-
-  visit('/container-types/random-type');
-
-  andThen(function() {
-    equal(currentURL(), '/container-types');
-  });
-
-});
-
-test("Reload", function() {
-  var types = [], instances = [];
-=======
 test("Reload", async function t(assert) {
   let types = [], instances = [];
->>>>>>> 7a4522b5
 
   port.reopen({
     send(n, m) {
@@ -179,11 +139,7 @@
         this.trigger('container:types', { types });
       }
       if (n === 'container:getInstances' && m.containerType === 'controller') {
-<<<<<<< HEAD
-        this.trigger('container:instances', { instances: instances, status: 200});
-=======
         this.trigger('container:instances', { instances, status: 200 });
->>>>>>> 7a4522b5
       }
     }
   });
