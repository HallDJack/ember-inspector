/* eslint-env node */
/* global require, module */

var EmberApp = require('ember-cli/lib/broccoli/ember-app');
var mergeTrees = require('broccoli-merge-trees');
var concatFiles = require('broccoli-concat');
var path = require('path');
var jsStringEscape = require('js-string-escape');
var eslint = require('broccoli-lint-eslint');
var stew = require('broccoli-stew');
var writeFile = require('broccoli-file-creator');
var replace = require('broccoli-string-replace');
var esTranspiler = require('broccoli-babel-transpiler');
var moduleResolver = require('amd-name-resolver').resolveModules({ throwOnRootAccess: false });
var Funnel = require('broccoli-funnel');
var packageJson = require('./package.json');
var modulesBabelPlugin = require('babel-plugin-transform-es2015-modules-amd');
var mv = stew.mv;
var map = stew.map;

/*global process */

var options = {
  fingerprint: {
    enabled: false
  }
};

function renderErrors(errors) {
  if (!errors) { return ''; }
  return errors.map(function(error) {
    return error.line + ':' + error.column + ' ' +
      ' - ' + error.message + ' (' + error.ruleId +')';
  }).join('\n');
}

function eslintTestGenerator(relativePath, errors) {
  var pass = !errors || errors.length === 0;
  return "import { module, test } from 'qunit';\n" +
    "module('ESLINT - " + path.dirname(relativePath) + "');\n" +
    "test('" + relativePath + " should pass eslint', function(assert) {\n" +
    "  assert.ok(" + pass + ", '" + relativePath + " should pass eslint." +
    jsStringEscape("\n" + renderErrors(errors)) + "');\n" +
   "});\n";
}

// Firefox requires non-minified assets for review :(
options.minifyJS = { enabled: false };
options.minifyCSS = { enabled: false };

module.exports = function(defaults) {
  var app = new EmberApp(defaults, options);

  // Use `app.import` to add additional libraries to the generated
  // output files.
  //
  // If you need to use different assets in different
  // environments, specify an object as the first parameter. That
  // object's keys should be the environment name and the values
  // should be the asset to use in that environment.
  //
  // If the library that you are including contains AMD or ES6
  // modules that you would like to import into your application
  // please specify an object with the list of modules as keys
  // along with the exports of each module as its value.
  //
  var env = process.env.EMBER_ENV;

  app.import('vendor/babel-polyfill.js', { prepend: true });
  app.import('bower_components/contextMenu/contextMenu.js');
  app.import('bower_components/contextMenu/contextMenu.css');

  // Ember Debug

  var emberDebug = 'ember_debug';

  emberDebug = new Funnel(emberDebug, {
    destDir: 'ember-debug',
    include: ['**/*.js'],
    exclude: [
      'vendor/loader.js',
      'vendor/source-map.js',
      'vendor/startup-wrapper.js',
    ]
  });

  if (env === 'test') {
    var linted = eslint(emberDebug, {
      testGenerator: eslintTestGenerator,
      options: {
        configFile: './ember_debug/.eslintrc.js',
        rulePaths: ['./']
      }
    });
    emberDebug = mergeTrees([emberDebug, linted]);
  }

  emberDebug = esTranspiler(emberDebug, {
    moduleIds: true,
<<<<<<< HEAD
    modules: 'amdStrict',
=======
    plugins: [[modulesBabelPlugin, { noInterop: true }]],
>>>>>>> e9ecee4b
    resolveModuleSource: moduleResolver
  });

  var previousEmberVersionsSupportedString = '[' + packageJson.previousEmberVersionsSupported.map(function(item) {
    return "'" + item + "'";
  }).join(',') + ']';
  var emberVersionsSupportedString = '[' + packageJson.emberVersionsSupported.map(function(item) {
    return "'" + item + "'";
  }).join(',') + ']';

  var startupWrapper = new Funnel('ember_debug', {
    srcDir: 'vendor',
    files: ['startup-wrapper.js'],
  });

  startupWrapper = replace(startupWrapper, {
    files: ['startup-wrapper.js'],
    patterns: [{
      match: /{{EMBER_VERSIONS_SUPPORTED}}/,
      replacement: emberVersionsSupportedString
    }]
  });

  var sourceMap = new Funnel('ember_debug', {
    srcDir: 'vendor',
    files: ['source-map.js'],
  });

  var loader = new Funnel('ember_debug', {
    srcDir: 'vendor',
    files: ['loader.js'],
  });

  sourceMap = map(sourceMap, '**/*.js', function(content) {
    return "(function() {\n" + content + "\n}());";
  });

  emberDebug = mergeTrees([loader, startupWrapper, sourceMap, emberDebug]);

  emberDebug = concatFiles(emberDebug, {
    headerFiles: ['loader.js'],
    inputFiles: ['**/*.js'],
    outputFile: '/ember_debug.js',
    sourceMapConfig: { enabled: false }
  });

  var emberDebugs = [];
  ['basic', 'chrome', 'firefox', 'bookmarklet', 'websocket'].forEach(function(dist) {
    emberDebugs[dist] = map(emberDebug, '**/*.js', function(content) {
      return "(function(adapter, env) {\n" + content + "\n}('" + dist + "', '" + env + "'));";
    });
  });

  var tree = app.toTree();

  var emberInspectorVersionPattern = [{
    match: /{{EMBER_INSPECTOR_VERSION}}/g,
    replacement: packageJson.version
  }];

  tree = replace(tree, {
    files: ['**/*.js'],
    patterns: emberInspectorVersionPattern
  });

  var minimumVersion = packageJson.emberVersionsSupported[0].replace(/\./g, '-');
  var chromeRoot = 'panes-' + minimumVersion;
  var firefoxRoot = 'data/' + chromeRoot;

  var firefoxAndChromeExtra = new Funnel('shared', {
    files: ['in-page-script.js'],
  });

  var replacementPattern = [{
    match: /{{env}}/,
    replacement: env === 'development' ? ' [DEV]' : ''
  }, {
    match: /{{PANE_ROOT}}/g,
    replacement: 'panes-' + minimumVersion
  }, {
    match: /{{PREVIOUS_EMBER_VERSIONS_SUPPORTED}}/g,
    replacement: previousEmberVersionsSupportedString
  }, {
    match: /{{EMBER_VERSIONS_SUPPORTED}}/g,
    replacement: emberVersionsSupportedString
  }];

  replacementPattern = replacementPattern.concat(emberInspectorVersionPattern);

  var skeletonChrome = replace('skeletons/chrome', {
    files: ['*'],
    patterns: replacementPattern
  });

  var skeletonFirefox = replace('skeletons/firefox', {
    files: ['*', '*/**'],
    patterns: replacementPattern
  });

  var skeletonBookmarklet = replace('skeletons/bookmarklet', {
    files: ['*'],
    patterns: replacementPattern
  });

  var firefox = mergeTrees([
    mv(mergeTrees([tree, emberDebugs.firefox]), firefoxRoot),
    skeletonFirefox
  ]);

  var chrome = mergeTrees([
    mv(mergeTrees([tree, emberDebugs.chrome]), chromeRoot),
    skeletonChrome
  ]);

  var bookmarklet = mergeTrees([
    mv(mergeTrees([tree, emberDebugs.bookmarklet]), chromeRoot),
    skeletonBookmarklet
  ]);

  packageJson.previousEmberVersionsSupported.forEach(function(version) {
    version = version.replace(/\./g, '-');
    if (env === 'production') {
      var prevDist = 'dist_prev/' + env;

      bookmarklet = mergeTrees([
        mv(prevDist + '/bookmarklet/panes-' + version, 'panes-' + version),
        bookmarklet
      ]);
      firefox = mergeTrees([
        mv(prevDist + '/firefox/panes-' + version, 'data/panes-' + version),
        firefox
      ]);
      chrome = mergeTrees([
        mv(prevDist + '/chrome/panes-' + version, 'panes-' + version),
        chrome
      ]);
    } else {
      var file = writeFile('index.html', "This Ember version is not supported in development environment.");
      var emberDebugFile = writeFile('ember_debug.js', 'void(0);');
      chrome = mergeTrees([mv(file, 'panes-' + version), chrome]);
      firefox = mergeTrees([mv(file, 'data/panes-' + version), mv(emberDebugFile, 'data/panes-' + version), firefox]);
      bookmarklet = mergeTrees([mv(file, 'panes-' + version), mv(emberDebugFile, 'panes-' + version), bookmarklet]);
    }
  });

  firefox = mergeTrees([
    mv(firefoxAndChromeExtra, 'data/scripts'),
    firefox
  ]);

  chrome = mergeTrees([
    mv(firefoxAndChromeExtra, 'scripts'),
    chrome
  ]);

  // Pass the current dist to the Ember Inspector app.
  // EMBER DIST
  var dists = {
    chrome: chrome,
    firefox: firefox,
    bookmarklet: bookmarklet,
    websocket: mergeTrees([tree, emberDebugs.websocket]),
    basic: mergeTrees([tree, emberDebugs.basic])
  };
  Object.keys(dists).forEach(function(key) {
    dists[key] = replace(dists[key], {
      files: ['**/*.js'],
      patterns: [{
        match: /{{EMBER_DIST}}/g,
        replacement: key
      }]
    });
  });

  // Add {{ remote-port }} to the head
  // so that the websocket addon can replace it.
  dists.websocket = replace(dists.websocket, {
    files: ['index.html'],
    patterns: [{
      match: /<head>/,
      replacement: '<head>\n{{ remote-port }}\n'
    }]
  });

  var output;

  if (env === 'test') {
    // `ember test` expects the index.html file to be in the
    // output directory.
    output = dists.basic;
  } else {

    // Change base tag for running tests in development env.
    dists.basic = replace(dists.basic, {
      files: ['tests/index.html'],
      patterns: [{
        match: /<base.*\/>/,
        replacement: '<base href="../" />'
      }]
    });

    output = mergeTrees([
      mv(dists.bookmarklet, 'bookmarklet'),
      mv(dists.firefox, 'firefox'),
      mv(dists.chrome, 'chrome'),
      mv(dists.websocket, 'websocket'),
      mv(dists.basic, 'testing')
    ]);
  }

  return output;
};<|MERGE_RESOLUTION|>--- conflicted
+++ resolved
@@ -97,11 +97,7 @@
 
   emberDebug = esTranspiler(emberDebug, {
     moduleIds: true,
-<<<<<<< HEAD
-    modules: 'amdStrict',
-=======
     plugins: [[modulesBabelPlugin, { noInterop: true }]],
->>>>>>> e9ecee4b
     resolveModuleSource: moduleResolver
   });
 
