--- conflicted
+++ resolved
@@ -27,13 +27,6 @@
   }
 };
 
-<<<<<<< HEAD
-if (dist === 'firefox') {
-  options.minifyJS = { enabled: false };
-  options.minifyCSS = { enabled: false };
-}
-var app = new EmberApp(options);
-=======
 function renderErrors(errors) {
   if (!errors) { return ''; };
   return errors.map(function(error) {
@@ -41,7 +34,6 @@
       ' - ' + error.message + ' (' + error.ruleId +')';
   }).join('\n');
 }
->>>>>>> 7a4522b5
 
 function eslintTestGenerator(relativePath, errors) {
   var pass = !errors || errors.length === 0;
