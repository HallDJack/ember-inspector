import Ember from 'ember';
import Resolver from 'ember/resolver';
import loadInitializers from 'ember/load-initializers';
import config from './config/environment';


import Port from "./port";
import PromiseAssembler from "ember-inspector/libs/promise-assembler";
import msToTime from "ember-inspector/helpers/ms-to-time";

Ember.MODEL_FACTORY_INJECTIONS = true;

<<<<<<< HEAD
var version = '1.8.3';
=======
const version = '1.9.0';
>>>>>>> 41ca9922

const App = Ember.Application.extend({
  modulePrefix: config.modulePrefix,
  podModulePrefix: config.podModulePrefix,
  Resolver: Resolver
});


config.VERSION = version;

// Register Helpers
Ember.Handlebars.helper('ms-to-time', msToTime);

// Inject adapter
App.initializer({
  name: "extension-init",

  initialize(container, app) {
    // `window.EMBER_DIST` is set by dist-config.js
    // which is created by the build process.
    app.adapter = window.EMBER_DIST;

    // register and inject adapter
    let Adapter;
    if (Ember.typeOf(app.adapter) === 'string') {
      Adapter = container.resolve('adapter:' + app.adapter);
    } else {
      Adapter = app.adapter;
    }
    container.register('adapter:main', Adapter);
    container.typeInjection('port', 'adapter', 'adapter:main');
    container.injection('route:application', 'adapter', 'adapter:main');
    container.injection('route:deprecations', 'adapter', 'adapter:main');
    container.injection('controller:deprecations', 'adapter', 'adapter:main');

    // register config
    container.register('config:main', config, { instantiate: false });
    container.typeInjection('route', 'config', 'config:main');

    // inject port
    container.register('port:main', app.Port || Port);
    container.typeInjection('controller', 'port', 'port:main');
    container.typeInjection('route', 'port', 'port:main');
    container.typeInjection('promise-assembler', 'port', 'port:main');

    // register and inject promise assembler
    container.register('promise-assembler:main', PromiseAssembler);
    container.injection('route:promiseTree', 'assembler', 'promise-assembler:main');
  }
});


loadInitializers(App, config.modulePrefix);


export default App;<|MERGE_RESOLUTION|>--- conflicted
+++ resolved
@@ -10,11 +10,7 @@
 
 Ember.MODEL_FACTORY_INJECTIONS = true;
 
-<<<<<<< HEAD
-var version = '1.8.3';
-=======
 const version = '1.9.0';
->>>>>>> 41ca9922
 
 const App = Ember.Application.extend({
   modulePrefix: config.modulePrefix,
