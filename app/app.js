--- conflicted
+++ resolved
@@ -10,11 +10,7 @@
 
 Ember.MODEL_FACTORY_INJECTIONS = true;
 
-<<<<<<< HEAD
-const version = '1.9.5';
-=======
 const version = '{{EMBER_INSPECTOR_VERSION}}';
->>>>>>> c0ad0b61
 
 const App = Ember.Application.extend({
   modulePrefix: config.modulePrefix,
