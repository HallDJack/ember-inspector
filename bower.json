--- conflicted
+++ resolved
@@ -2,11 +2,7 @@
   "name": "ember-inspector",
   "dependencies": {
     "jquery": "1.11.1",
-<<<<<<< HEAD
-    "ember": "1.10.0",
-=======
     "ember": "1.12.0",
->>>>>>> c0ad0b61
     "ember-resolver": "~0.1.12",
     "loader.js": "ember-cli/loader.js#3.2.0",
     "ember-cli-shims": "ember-cli/ember-cli-shims#0.0.3",
