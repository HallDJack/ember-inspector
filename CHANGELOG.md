--- conflicted
+++ resolved
@@ -1,20 +1,5 @@
 # Ember Inspector Changelog
 
-<<<<<<< HEAD
-## Ember Inspector 1.9.5
-
-* [BUGFIX] filter out null/undefined nodes [#510](https://github.com/emberjs/ember-inspector/pull/510)
-* [BUGFIX] Fix websocket adapter ES6 conversion [#505](https://github.com/emberjs/ember-inspector/pull/505)
-
-## Ember Inspector 1.9.4
-
-* [BUGFIX] Launch inspector if document ready state is `interactive` [#500](https://github.com/emberjs/ember-inspector/pull/500)
-* [BUGFIX] [Ember 2.2] Use the new `resolveRegistration` to remove the deprecation warning [#499](https://github.com/emberjs/ember-inspector/pull/499) [#497](https://github.com/emberjs/ember-inspector/pull/497)
-* [BUGFIX] [Ember 2.2] Fix the view tree: use `scope.getSelf` when available to get the controller [#496](https://github.com/emberjs/ember-inspector/pull/496)
-* [INTERNAL] Tweak Firefox skeleton again for 44 and later [#491](https://github.com/emberjs/ember-inspector/pull/491)
-
-=======
->>>>>>> c0ad0b61
 ## Ember Inspector 1.9.3
 
 * [BUGFIX] Make sure we only reopen the app once [#482](https://github.com/emberjs/ember-inspector/pull/482)
@@ -30,11 +15,7 @@
 
 ## Ember Inspector 1.9.1
 
-<<<<<<< HEAD
-* [BUGFIX] Fix value of this after ES6 refactor
-=======
 * [BUGFIX] Fix value of this after ES6 refactor [#450](https://github.com/emberjs/ember-inspector/pull/450)
->>>>>>> c0ad0b61
 
 ## Ember Inspector 1.9.0
 
