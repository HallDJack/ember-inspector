--- conflicted
+++ resolved
@@ -1,10 +1,6 @@
 {
   "name": "ember-inspector",
-<<<<<<< HEAD
-  "version": "1.7.3",
-=======
   "version": "1.8.0",
->>>>>>> 7a4522b5
   "fullName": "Ember Inspector",
   "id": "ember-inspector@emberjs.com",
   "description": "Tool for debugging Ember applications.",
