{
  "name": "ember-inspector",
<<<<<<< HEAD
  "version": "1.7.3",
=======
  "version": "1.8.0",
>>>>>>> 7a4522b5
  "description": "Extends developer tools to allow you to better inspect your Ember.js apps.",
  "directories": {
    "test": "tests"
  },
  "scripts": {
    "start": "ember server",
    "build": "ember build",
    "test": "ember test",
    "build:chrome": "EMBER_DIST=chrome ember build --output-path dist_chrome/panes",
    "build:firefox": "EMBER_DIST=firefox ember build --output-path dist_firefox/data/panes",
    "build:bookmarklet": "EMBER_DIST=bookmarklet ember build --output-path dist_bookmarklet",
    "build:websocket": "EMBER_DIST=websocket ember build --output-path dist_websocket",
    "build:chrome:production": "npm run build:chrome -- --environment production && grunt compress:main ",
    "build:firefox:production": "npm run build:firefox -- --environment production",
    "build:bookmarklet:production": "npm run build:bookmarklet -- --environment production",
    "build:websocket:production": "npm run build:websocket -- --environment production",
    "watch:chrome": "npm run build:chrome -- --watch",
    "watch:firefox": "npm run build:firefox -- --watch",
    "watch:websocket": "npm run build:websocket -- --watch",
    "serve:bookmarklet": "EMBER_DIST=bookmarklet ember serve --output-path dist_bookmarklet --port 9191",
    "build:all": "npm run build:chrome && npm run build:firefox && npm run build:bookmarklet && npm run build:websocket",
    "build:all:production": "npm run build:chrome:production && npm run build:xpi:production && npm run build:bookmarklet:production && npm run build:websocket:production",
    "upload": "npm run build:bookmarklet:production && grunt s3:bookmarklet",
    "run-xpi": "npm run build:firefox && grunt run-xpi",
    "build:xpi": "npm run build:firefox && grunt build-xpi",
    "build:xpi:production": "npm run build:firefox:production && grunt clean-tmp build-xpi"
  },
  "repository": "https://github.com/emberjs/ember-inspector",
  "engines": {
    "node": ">= 0.10.0",
    "npm": ">= 2.0.0"
  },
  "author": "Tilde, Inc.",
  "license": "MIT",
  "devDependencies": {
    "babel-eslint": "2.0.2",
    "broccoli-asset-rev": "^2.0.0",
    "broccoli-concat": "0.0.12",
    "broccoli-es6modules": "^0.5.1",
    "broccoli-file-remover": "^0.3.1",
    "broccoli-lint-eslint": "0.1.1",
    "broccoli-merge-trees": "^0.2.1",
    "broccoli-sass": "^0.6.1",
    "broccoli-static-compiler": "^0.2.1",
    "broccoli-wrap": "0.0.2",
    "ember-cli": "0.2.0",
    "ember-cli-app-version": "0.3.2",
    "ember-cli-babel": "5.0.0",
    "ember-cli-content-security-policy": "0.3.0",
    "ember-cli-dependency-checker": "0.0.8",
    "ember-cli-eslint": "0.1.3",
    "ember-cli-htmlbars": "0.7.4",
    "ember-cli-ic-ajax": "0.1.1",
    "ember-cli-inject-live-reload": "^1.3.0",
    "ember-cli-qunit": "0.3.9",
    "ember-cli-uglify": "1.0.1",
    "ember-export-application-global": "^1.0.2",
    "ember-pikaday": "^0.2.1",
    "grunt": "^0.4.5",
    "grunt-cli": "^0.1.13",
    "grunt-contrib-compress": "^0.12.0",
    "grunt-mozilla-addon-sdk": "~0.4.0",
    "grunt-s3": "^0.2.0-alpha.3",
    "grunt-version": "^0.3.0",
    "js-string-escape": "^1.0.0",
    "list-view": "emberjs/list-view#aefb20f"
  },
  "ember-addon": {
    "paths": [
      "lib/websocket-dist"
    ]
  },
  "dependencies": {
    "ember-new-computed": "^1.0.0"
  }
}<|MERGE_RESOLUTION|>--- conflicted
+++ resolved
@@ -1,10 +1,6 @@
 {
   "name": "ember-inspector",
-<<<<<<< HEAD
-  "version": "1.7.3",
-=======
   "version": "1.8.0",
->>>>>>> 7a4522b5
   "description": "Extends developer tools to allow you to better inspect your Ember.js apps.",
   "directories": {
     "test": "tests"
