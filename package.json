{
  "name": "ember-inspector",
<<<<<<< HEAD
  "version": "1.6.4",
  "description": "",
  "main": "index.js",
  "scripts": {
    "test": "grunt test",
    "prepublish": "grunt build"
=======
  "version": "1.7.0",
  "description": "Extends developer tools to allow you to better inspect your Ember.js apps.",
  "directories": {
    "test": "tests"
>>>>>>> dacf46f2
  },
  "scripts": {
    "start": "ember server",
    "build": "ember build",
    "test": "ember test",
    "build:chrome": "EMBER_DIST=chrome ember build --output-path dist_chrome/panes",
    "build:firefox": "EMBER_DIST=firefox ember build --output-path dist_firefox/data/panes",
    "build:bookmarklet": "EMBER_DIST=bookmarklet ember build --output-path dist_bookmarklet",
    "build:websocket": "EMBER_DIST=websocket ember build --output-path dist_websocket",
    "build:chrome:production": "npm run build:chrome -- --environment production && grunt compress:main ",
    "build:firefox:production": "npm run build:firefox -- --environment production",
    "build:bookmarklet:production": "npm run build:bookmarklet -- --environment production",
    "build:websocket:production": "npm run build:websocket -- --environment production",
    "watch:chrome": "npm run build:chrome -- --watch",
    "watch:firefox": "npm run build:firefox -- --watch",
    "watch:websocket": "npm run build:websocket -- --watch",
    "serve:bookmarklet": "EMBER_DIST=bookmarklet ember serve --output-path dist_bookmarklet --port 9191",
    "build:all": "npm run build:chrome && npm run build:firefox && npm run build:bookmarklet && npm run build:websocket",
    "build:all:production": "npm run build:chrome:production && npm run build:xpi:production && npm run build:bookmarklet:production && npm run build:websocket:production",
    "upload": "npm run build:bookmarklet:production && grunt s3:bookmarklet",
    "run-xpi": "npm run build:firefox && grunt run-xpi",
    "build:xpi": "npm run build:firefox && grunt build-xpi",
    "build:xpi:production": "npm run build:firefox:production && grunt clean-tmp build-xpi"
  },
  "author": "Tilde, Inc.",
  "license": "MIT",
  "repository": "https://github.com/emberjs/ember-inspector",
  "engines": {
    "node": ">= 0.10.0",
    "npm": ">= 2.0.0"
  },
  "devDependencies": {
    "body-parser": "^1.2.0",
    "broccoli-asset-rev": "0.3.1",
    "broccoli-concat": "0.0.12",
    "broccoli-ember-hbs-template-compiler": "^1.6.1",
    "broccoli-file-remover": "^0.3.1",
    "broccoli-jshint": "^0.5.3",
    "broccoli-merge-trees": "^0.2.1",
    "broccoli-sass": "0.2.4",
    "broccoli-static-compiler": "^0.2.1",
    "broccoli-wrap": "0.0.2",
    "ember-cli": "0.1.4",
    "ember-cli-content-security-policy": "0.3.0",
    "ember-cli-ic-ajax": "0.1.1",
    "ember-cli-inject-live-reload": "^1.3.0",
    "ember-cli-qunit": "0.1.0",
    "ember-data": "1.0.0-beta.10",
    "ember-export-application-global": "^1.0.0",
    "ember-pikaday": "^0.2.1",
    "express": "^4.8.5",
    "glob": "^4.0.5",
    "grunt": "^0.4.5",
    "grunt-contrib-compress": "^0.12.0",
    "grunt-mozilla-addon-sdk": "~0.4.0",
    "grunt-s3": "^0.2.0-alpha.3",
    "grunt-version": "^0.3.0"
  },
  "ember-addon": {
    "paths": [
      "lib/websocket-dist"
    ]
  }
}<|MERGE_RESOLUTION|>--- conflicted
+++ resolved
@@ -1,18 +1,9 @@
 {
   "name": "ember-inspector",
-<<<<<<< HEAD
-  "version": "1.6.4",
-  "description": "",
-  "main": "index.js",
-  "scripts": {
-    "test": "grunt test",
-    "prepublish": "grunt build"
-=======
   "version": "1.7.0",
   "description": "Extends developer tools to allow you to better inspect your Ember.js apps.",
   "directories": {
     "test": "tests"
->>>>>>> dacf46f2
   },
   "scripts": {
     "start": "ember server",
