{
  "name": "ember-inspector",
<<<<<<< HEAD
  "version": "1.8.3",
=======
  "version": "1.9.0",
>>>>>>> 41ca9922
  "description": "Extends developer tools to allow you to better inspect your Ember.js apps.",
  "directories": {
    "test": "tests"
  },
  "scripts": {
    "start": "ember server",
    "build": "ember build",
    "test": "ember test",
    "watch": "ember build --watch",
    "serve:bookmarklet": "ember serve --port 9191",
    "build:production": "ember build --environment production",
    "upload": "npm run build:production && grunt s3:bookmarklet",
    "run-xpi": "npm run build && grunt run-xpi",
    "build:xpi": "npm run build && grunt build-xpi",
    "build:xpi:production": "npm run build:production && grunt clean-tmp build-xpi"
  },
  "repository": "https://github.com/emberjs/ember-inspector",
  "engines": {
    "node": ">= 0.10.0",
    "npm": ">= 2.0.0"
  },
  "author": "Tilde, Inc.",
  "license": "MIT",
  "devDependencies": {
    "babel-eslint": "^3.1.9",
    "broccoli-asset-rev": "^2.0.0",
    "broccoli-babel-transpiler": "5.1.0",
    "broccoli-concat": "0.0.12",
    "broccoli-es6modules": "^0.5.1",
    "broccoli-file-creator": "^0.1.0",
    "broccoli-file-remover": "^0.3.1",
    "broccoli-lint-eslint": "1.0.0",
    "broccoli-merge-trees": "^0.2.1",
    "broccoli-replace": "^0.3.1",
    "broccoli-sass": "^0.6.1",
    "broccoli-static-compiler": "^0.2.1",
    "broccoli-stew": "^0.3.1",
    "broccoli-wrap": "0.0.2",
    "ember-cli": "0.2.0",
    "ember-cli-app-version": "0.3.2",
    "ember-cli-babel": "^5.0.0",
<<<<<<< HEAD
    "broccoli-babel-transpiler": "5.1.0",
=======
>>>>>>> 41ca9922
    "ember-cli-content-security-policy": "0.3.0",
    "ember-cli-dependency-checker": "0.0.8",
    "ember-cli-eslint": "^1.0.0-beta.12",
    "ember-cli-htmlbars": "0.7.4",
    "ember-cli-ic-ajax": "0.1.1",
    "ember-cli-inject-live-reload": "^1.3.0",
    "ember-cli-qunit": "0.3.9",
    "ember-cli-uglify": "1.0.1",
    "ember-export-application-global": "^1.0.2",
    "ember-pikaday": "^0.2.1",
    "eslint-config-ember": "0.0.5",
    "grunt": "^0.4.5",
    "grunt-cli": "^0.1.13",
    "grunt-contrib-compress": "^0.12.0",
    "grunt-mozilla-addon-sdk": "~0.4.0",
    "grunt-s3": "^0.2.0-alpha.3",
    "grunt-version": "^0.3.0",
    "js-string-escape": "^1.0.0",
    "list-view": "emberjs/list-view#aefb20f"
  },
  "dependencies": {
    "ember-new-computed": "^1.0.0"
  }
}<|MERGE_RESOLUTION|>--- conflicted
+++ resolved
@@ -1,10 +1,6 @@
 {
   "name": "ember-inspector",
-<<<<<<< HEAD
-  "version": "1.8.3",
-=======
   "version": "1.9.0",
->>>>>>> 41ca9922
   "description": "Extends developer tools to allow you to better inspect your Ember.js apps.",
   "directories": {
     "test": "tests"
@@ -46,10 +42,6 @@
     "ember-cli": "0.2.0",
     "ember-cli-app-version": "0.3.2",
     "ember-cli-babel": "^5.0.0",
-<<<<<<< HEAD
-    "broccoli-babel-transpiler": "5.1.0",
-=======
->>>>>>> 41ca9922
     "ember-cli-content-security-policy": "0.3.0",
     "ember-cli-dependency-checker": "0.0.8",
     "ember-cli-eslint": "^1.0.0-beta.12",
