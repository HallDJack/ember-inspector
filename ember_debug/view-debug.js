/* eslint no-cond-assign:0 */
import PortMixin from "ember-debug/mixins/port-mixin";

const Ember = window.Ember;
const { guidFor, $, computed, run, Object: EmberObject, View, typeOf, Component, ViewUtils, A } = Ember;
const { later } = run;
const { oneWay } = computed;

const keys = Object.keys || Ember.keys;

let layerDiv,
    previewDiv,
    highlightedElement;

export default EmberObject.extend(PortMixin, {

  namespace: null,

  application: oneWay('namespace.application').readOnly(),
  adapter: oneWay('namespace.adapter').readOnly(),
  port: oneWay('namespace.port').readOnly(),
  objectInspector: oneWay('namespace.objectInspector').readOnly(),

  retainedObjects: [],

  _durations: {},

  options: {},

  portNamespace: 'view',

  messages: {
    getTree() {
      this.sendTree();
    },
    hideLayer() {
      this.hideLayer();
    },
    showLayer(message) {
      // >= Ember 1.13
      if (message.renderNodeId !== undefined) {
        this._highlightNode(this.get('_lastNodes').objectAt(message.renderNodeId), false);
      } else {
        // < Ember 1.13
        this.showLayer(message.objectId);
      }
    },
    previewLayer(message) {
      // >= Ember 1.13
      if (message.renderNodeId !== undefined) {
        this._highlightNode(this.get('_lastNodes').objectAt(message.renderNodeId), true);
      } else {
        // < Ember 1.13
        this.previewLayer(message.objectId);
      }

    },
    hidePreview() {
      this.hidePreview();
    },
    inspectViews(message) {
      if (message.inspect) {
        this.startInspecting();
      } else {
        this.stopInspecting();
      }
    },
    inspectElement(message) {
      this.inspectElement(message.objectId);
    },
    setOptions(message) {
      this.set('options', message.options);
      this.sendTree();
    },
    sendModelToConsole(message) {
      let model;
      if (message.renderNodeId) {
        // >= Ember 1.13
        const renderNode = this.get('_lastNodes').objectAt(message.renderNodeId);
        model = this._modelForNode(renderNode);
      } else {
        // < Ember 1.13
        const view = this.get('objectInspector').sentObjects[message.viewId];
        model = this.modelForView(view);
      }
      if (model) {
        this.get('objectInspector').sendValueToConsole(model);
      }
    }
  },

  init() {
    this._super();

    this.viewListener();
    this.retainedObjects = [];
    this.options = {};

    layerDiv = $('<div>').appendTo('body').get(0);
    layerDiv.style.display = 'none';
    layerDiv.setAttribute('data-label', 'layer-div');

    previewDiv = $('<div>').appendTo('body').css('pointer-events', 'none').get(0);
    previewDiv.style.display = 'none';
    previewDiv.setAttribute('data-label', 'preview-div');

    $(window).on('resize.' + this.get('eventNamespace'), () => {
      if (highlightedElement) {
        this.highlightView(highlightedElement);
      }
    });
  },

  updateDurations(durations) {
    for (let guid in durations) {
      if (!durations.hasOwnProperty(guid)) {
        continue;
      }
      this._durations[guid] = durations[guid];
    }
    this.sendTree();
  },

  retainObject(object) {
    this.retainedObjects.push(object);
    return this.get('objectInspector').retainObject(object);
  },

  releaseCurrentObjects() {
    this.retainedObjects.forEach(item => {
      this.get('objectInspector').releaseObject(guidFor(item));
    });
    this.retainedObjects = [];
  },

  eventNamespace: computed(function() {
    return 'view_debug_' + guidFor(this);
  }),

  willDestroy() {
    this._super();
    $(window).off(this.get('eventNamespace'));
    $(layerDiv).remove();
    $(previewDiv).remove();
    this.get('_lastNodes').clear();
    this.releaseCurrentObjects();
    this.stopInspecting();
  },

  inspectElement(objectId) {
    let view = this.get('objectInspector').sentObjects[objectId];
    if (view && view.get('element')) {
      this.get('adapter').inspectElement(view.get('element'));
    }
  },

  sendTree() {
    run.scheduleOnce('afterRender', this, this.scheduledSendTree);
  },

  startInspecting() {
    let viewElem = null;
    this.sendMessage('startInspecting', {});

    // we don't want the preview div to intercept the mousemove event
    $(previewDiv).css('pointer-events', 'none');

    $('body').on('mousemove.inspect-' + this.get('eventNamespace'), e => {
      let originalTarget = $(e.target);
      viewElem = this.findNearestView(originalTarget);
      if (viewElem) {
        this.highlightView(viewElem, true);
      }
    })
    .on('mousedown.inspect-' + this.get('eventNamespace'), () => {
      // prevent app-defined clicks from being fired
      $(previewDiv).css('pointer-events', '')
      .one('mouseup', function() {
        // chrome
        return pinView();
      });
    })
    .on('mouseup.inspect-' + this.get('eventNamespace'), () => {
      // firefox
      return pinView();
    })
    .css('cursor', '-webkit-zoom-in');

    const pinView = () => {
      if (viewElem) {
        this.highlightView(viewElem);
        let view = this.get('objectInspector').sentObjects[viewElem.id];
        if (view instanceof Ember.Component) {
          this.get('objectInspector').sendObject(view);
        }
      }
      this.stopInspecting();
      return false;
    };
  },

  findNearestView(elem) {
    let viewElem, view;
    if (!elem || elem.length === 0) { return null; }
    if (elem.hasClass('ember-view')) {
      viewElem = elem.get(0);
      view = this.get('objectInspector').sentObjects[viewElem.id];
      if (view && this.shouldShowView(view)) {
        return viewElem;
      }
    }
    return this.findNearestView($(elem).parents('.ember-view:first'));
  },

  stopInspecting() {
    $('body')
    .off('mousemove.inspect-' + this.get('eventNamespace'))
    .off('mousedown.inspect-' + this.get('eventNamespace'))
    .off('mouseup.inspect-' + this.get('eventNamespace'))
    .off('click.inspect-' + this.get('eventNamespace'))
    .css('cursor', '');

    this.hidePreview();
    this.sendMessage('stopInspecting', {});
  },

  scheduledSendTree() {
    // Send out of band
    later(() => {
      if (this.isDestroying) {
        return;
      }
      this.releaseCurrentObjects();
      let tree = this.viewTree();
      if (tree) {
        this.sendMessage('viewTree', {
          tree: tree
        });
      }
    }, 50);
  },

  viewListener() {
    this.viewTreeChanged = () => {
      this.sendTree();
      this.hideLayer();
    };
  },

  viewTree() {
    let tree;
    let emberApp = this.get('application');
    if (!emberApp) {
      return false;
    }

<<<<<<< HEAD
    var applicationViewId = $(emberApp.rootElement).find('> .ember-view').attr('id');
    var rootView = this.get('viewRegistry')[applicationViewId];
=======
    const applicationViewId = $(emberApp.rootElement).find('> .ember-view').attr('id');
    let rootView = this.get('viewRegistry')[applicationViewId];
>>>>>>> 41ca9922
    // In case of App.reset view is destroyed
    if (!rootView) {
      return false;
    }

    let children = [];

    if (!this._isGlimmer()) {
      // before Glimmer
      let retained = [];
      let treeId = this.retainObject(retained);
      tree = { value: this.inspectView(rootView, retained), children: children, treeId: treeId };
      this.appendChildren(rootView, children, retained);
    } else {
      this.get('_lastNodes').clear();
      let renderNode = rootView._renderNode;
      tree = { value: this._inspectNode(renderNode), children: children };
      this._appendNodeChildren(renderNode, children);
    }

    return tree;
  },

  modelForView(view) {
    const controller = view.get('controller');
    let model = controller.get('model');
    if (view.get('context') !== controller) {
      model = view.get('context');
    }
    return model;
  },


  inspectView(view, retained) {
    let templateName = view.get('templateName') || view.get('_debugTemplateName');
    let viewClass = shortViewName(view);
    let name;

    let tagName = view.get('tagName');
    if (tagName === '') {
      tagName = '(virtual)';
    }

    tagName = tagName || 'div';

    const controller = view.get('controller');

    name = viewDescription(view);

    const viewId = this.retainObject(view);
    retained.push(viewId);

    const timeToRender = this._durations[viewId];

    let value = {
      viewClass: viewClass,
      completeViewClass: viewName(view),
      objectId: viewId,
      duration: timeToRender,
      name: name,
      template: templateName || '(inline)',
      tagName: tagName,
      isVirtual: view.get('isVirtual'),
      isComponent: (view instanceof Component)
    };

    if (controller && !(view instanceof Component)) {
      value.controller = {
        name: shortControllerName(controller),
        completeName: controllerName(controller),
        objectId: this.retainObject(controller)
      };

      let model = this.modelForView(view);
      if (model) {
        if (EmberObject.detectInstance(model) || typeOf(model) === 'array') {
          value.model = {
            name: shortModelName(model),
            completeName: getModelName(model),
            objectId: this.retainObject(model),
            type: 'type-ember-object'
          };
        } else {
          value.model = {
            name: this.get('objectInspector').inspect(model),
            type: 'type-' + Ember.typeOf(model)
          };
        }
      }
    }

    return value;
  },

  appendChildren(view, children, retained) {
    const childViews = view.get('_childViews');

    childViews.forEach(childView => {
      if (!(childView instanceof EmberObject)) { return; }

      if (this.shouldShowView(childView)) {
        let grandChildren = [];
        children.push({ value: this.inspectView(childView, retained), children: grandChildren });
        this.appendChildren(childView, grandChildren, retained);
      } else {
        this.appendChildren(childView, children, retained);
      }
    });
  },

  shouldShowView(view) {
    return (this.options.allViews || this.hasOwnController(view) || this.hasOwnContext(view)) &&
        (this.options.components || !(view instanceof Component)) &&
        (!view.get('isVirtual') || this.hasOwnController(view) || this.hasOwnContext(view));
  },

  hasOwnController(view) {
    return view.get('controller') !== view.get('_parentView.controller') &&
    ((view instanceof Component) || !(view.get('_parentView.controller') instanceof Component));
  },

  hasOwnContext(view) {
    // Context switching is deprecated, we will need to find a better way for {{#each}} helpers.
    return view.get('context') !== view.get('_parentView.context') &&
      // make sure not a view inside a component, like `{{yield}}` for example.
      !(view.get('_parentView.context') instanceof Component);
  },

  highlightView(element, isPreview) {
    let range, view, rect;

    if (!isPreview) {
      highlightedElement = element;
    }

    if (!element) { return; }


    if (element instanceof View) {
      view = element;
    } else {
      view = this.get('viewRegistry')[element.id];
    }

    let getViewBoundingClientRect = ViewUtils.getViewBoundingClientRect;
    if (getViewBoundingClientRect) {
      // Ember >= 1.9 support `getViewBoundingClientRect`
      rect = getViewBoundingClientRect(view);
    } else {
      // Support old Ember versions
      if (view.get('isVirtual')) {
        range = virtualRange(view);
        rect = range.getBoundingClientRect();
      } else {
        element = view.get('element');
        if (!element) { return; }
        rect = element.getBoundingClientRect();
      }
    }


    let templateName = view.get('templateName') || view.get('_debugTemplateName'),
        controller = view.get('controller'),
        model = controller && controller.get('model'),
        modelName;


    let options = {
      isPreview: isPreview,
      view: {
        name: viewName(view),
        object: view
      }
    };

    if (controller) {
      options.controller = {
        name: controllerName(controller),
        object: controller
      };
    }

    if (templateName) {
      options.template = {
        name: templateName
      };
    }

    if (model) {
      modelName = this.get('objectInspector').inspect(model);
      options.model = {
        name: modelName,
        object: model
      };
    }

    this._highlightRange(rect, options);
  },

  // TODO: This method needs a serious refactor/cleanup
  _highlightRange(rect, options) {
    let div;
    let isPreview = options.isPreview;

    // take into account the scrolling position as mentioned in docs
    // https://developer.mozilla.org/en-US/docs/Web/API/element.getBoundingClientRect
    rect = $.extend({}, rect);
    rect.top = rect.top + window.scrollY;
    rect.left = rect.left + window.scrollX;

    if (isPreview) {
      div = previewDiv;
    } else {
      this.hideLayer();
      div = layerDiv;
      this.hidePreview();
    }

    $(div).css(rect);
    $(div).css({
      display: "block",
      position: "absolute",
      backgroundColor: "rgba(255, 255, 255, 0.7)",
      border: "2px solid rgb(102, 102, 102)",
      padding: "0",
      right: "auto",
      direction: "ltr",
      boxSizing: "border-box",
      color: "rgb(51, 51, 255)",
      fontFamily: "Menlo, sans-serif",
      minHeight: 63,
      zIndex: 10000
    });

    let output = "";

    if (!isPreview) {
      output = "<span class='close' data-label='layer-close'>&times;</span>";
    }

    let template = options.template;

    if (template) {
      output += "<p class='template'><span>template</span>=<span data-label='layer-template'>" + escapeHTML(template.name) + "</span></p>";
    }
    let view = options.view;
    let controller = options.controller;
    if (!view ||!(view.object instanceof Ember.Component)) {
      if (controller) {
        output += "<p class='controller'><span>controller</span>=<span data-label='layer-controller'>" + escapeHTML(controller.name) + "</span></p>";
      }
      if (view) {
        output += "<p class='view'><span>view</span>=<span data-label='layer-view'>" + escapeHTML(view.name) + "</span></p>";
      }
    } else {
      output += "<p class='component'><span>component</span>=<span data-label='layer-component'>" + escapeHTML(view.name) + "</span></p>";
    }

    let model = options.model;
    if (model) {
      output += "<p class='model'><span>model</span>=<span data-label='layer-model'>" + escapeHTML(model.name) + "</span></p>";
    }

    $(div).html(output);

    $('p', div).css({ float: 'left', margin: 0, backgroundColor: 'rgba(255, 255, 255, 0.9)', padding: '5px', color: 'rgb(0, 0, 153)' });
    $('p.model', div).css({ clear: 'left' });
    $('p span:first-child', div).css({ color: 'rgb(153, 153, 0)' });
    $('p span:last-child', div).css({ color: 'rgb(153, 0, 153)' });

    if (!isPreview) {
      $('span.close', div).css({
        float: 'right',
        margin: '5px',
        background: '#666',
        color: '#eee',
        fontFamily: 'helvetica, sans-serif',
        fontSize: '12px',
        width: 16,
        height: 16,
        lineHeight: '14px',
        borderRadius: 16,
        textAlign: 'center',
        cursor: 'pointer'
      }).on('click', () => {
        this.hideLayer();
        return false;
      }).on('mouseup mousedown', function() {
        // prevent re-pinning
        return false;
      });
    }

    $('p.view span:last-child', div).css({ cursor: 'pointer' }).click(() => {
      this.get('objectInspector').sendObject(view.object);
    });

    $('p.controller span:last-child', div).css({ cursor: 'pointer' }).click(() => {
      this.get('objectInspector').sendObject(controller.object);
    });

    $('p.component span:last-child', div).css({ cursor: 'pointer' }).click(() => {
      this.get('objectInspector').sendObject(view.object);
    });

    $('p.template span:last-child', div).css({ cursor: 'pointer' }).click(() => {
      this.inspectElement(guidFor(view.object));
    });

    if (model && model.object && ((model.object instanceof EmberObject) || typeOf(model.object) === 'array')) {
      $('p.model span:last-child', div).css({ cursor: 'pointer' }).click(() => {
        this.get('objectInspector').sendObject(model.object);
      });
    }
  },

  showLayer(objectId) {
    this.highlightView(this.get('objectInspector').sentObjects[objectId]);
  },

  previewLayer(objectId) {
    this.highlightView(this.get('objectInspector').sentObjects[objectId], true);
  },

  hideLayer() {
    layerDiv.style.display = 'none';
    highlightedElement = null;
  },

  hidePreview() {
    previewDiv.style.display = 'none';
  },

  /**
   * List of render nodes from the last
   * sent view tree.
   *
   * @property lastNodes
   * @type {Array}
   */
  _lastNodes: computed(function() {
    return A([]);
  }),

  /**
   * @method isGlimmer
   * @return {Boolean}
   */
<<<<<<< HEAD
  _isGlimmer: function() {
    var id = Ember.keys(this.get('viewRegistry'))[0];
=======
  _isGlimmer() {
    let id = keys(this.get('viewRegistry'))[0];
>>>>>>> 41ca9922
    return id && !this.get('viewRegistry')[id].get('_childViews');
  },

  viewRegistry: computed('application', function() {
<<<<<<< HEAD
    return this.get('application.__container__').lookup('-view-registry:main') || Ember.View.views;
=======
    return this.get('application.__container__').lookup('-view-registry:main') || View.views;
>>>>>>> 41ca9922
  }),

  /**
   * Walk the render node hierarchy and build the tree.
   *
   * @param  {Object} renderNode
   * @param  {Array} children
   */
  _appendNodeChildren(renderNode, children) {
    let childNodes = this._childrenForNode(renderNode);
    if (!childNodes) { return; }
    childNodes.forEach(childNode => {
      if (this._shouldShowNode(childNode, renderNode)) {
        let grandChildren = [];
        children.push({ value: this._inspectNode(childNode), children: grandChildren});
        this._appendNodeChildren(childNode, grandChildren);
      } else {
        this._appendNodeChildren(childNode, children);
      }
    });
  },

  /**
   * Gather the children assigned to the render node.
   *
   * @param  {Object} renderNode
   * @return {Array} children
   */
  _childrenForNode(renderNode) {
    if (renderNode.morphMap) {
      return keys(renderNode.morphMap).map(key => renderNode.morphMap[key]);
    } else {
      return renderNode.childNodes;
    }
  },

  /**
   * Whether a render node is elligible to be included
   * in the tree.
   * Depends on whether the node is actually a view node
   * (as opposed to an attribute node for example),
   * and also checks the filtering options. For example,
   * showing Ember component nodes can be toggled.
   *
   * @param  {Object} renderNode
   * @param  {Object} parentNode
   * @return {Boolean} `true` for show and `false` to skip the node
   */
  _shouldShowNode(renderNode, parentNode) {

    // Filter out non-(view/components)
    if (!this._nodeIsView(renderNode)) {
      return false;
    }
    // Has either a template or a view/component instance
    if (!this._nodeTemplateName(renderNode) && !this._nodeHasViewInstance(renderNode)) {
      return false;
    }
    return (this.options.allViews || this._nodeHasOwnController(renderNode, parentNode)) &&
        (this.options.components || !(this._nodeIsEmberComponent(renderNode))) &&
        (this._nodeHasViewInstance(renderNode) || this._nodeHasOwnController(renderNode, parentNode));
  },

  /**
   * The node's model. If the view has a controller,
   * it will be the controller's `model` property.s
   *
   * @param  {Object} renderNode
   * @return {Object} the model
   */
  _modelForNode(renderNode) {
    let controller = this._controllerForNode(renderNode);
    if (controller) {
      return controller.get('model');
    }
  },

  /**
   * Not all nodes are actually views/components.
   * Nodes can be attributes for example.
   *
   * @param  {Object} renderNode
   * @return {Boolean}
   */
  _nodeIsView(renderNode) {
    return !!renderNode.state.manager;
  },

  /**
   * Check if a node has its own controller (as opposed to sharing
   * its parent's controller).
   * Useful to identify route views from other views.
   *
   * @param  {Object} renderNode
   * @param  {Object} parentNode
   * @return {Boolean}
   */
  _nodeHasOwnController(renderNode, parentNode) {
    return this._controllerForNode(renderNode) !== this._controllerForNode(parentNode);
  },

  /**
   * Check if the node has a view instance.
   * Virtual nodes don't have a view/component instance.
   *
   * @param  {Object} renderNode
   * @return {Boolean}
   */
  _nodeHasViewInstance(renderNode) {
    return !!this._viewInstanceForNode(renderNode);
  },


  /**
   * Returns the nodes' controller.
   *
   * @param  {Object} renderNode
   * @return {Ember.Controller}
   */
  _controllerForNode(renderNode) {
    return renderNode.lastResult && renderNode.lastResult.scope.locals.controller.value();
  },

  /**
   * Inspect a node. This will return an object with all
   * the required properties to be added to the view tree
   * to be sent.
   *
   * @param  {Object} renderNode
   * @return {Object} the object containing the required values
   */
  _inspectNode(renderNode) {
    let name, viewClassName, completeViewClassName, tagName, viewId, timeToRender;

    let viewClass = this._viewInstanceForNode(renderNode);

    if (viewClass) {
      viewClassName = shortViewName(viewClass);
      completeViewClassName = viewName(viewClass);
      tagName = viewClass.get('tagName') || 'div';
      viewId = this.retainObject(viewClass);
      timeToRender = this._durations[viewId];
    }

    name = this._nodeDescription(renderNode);

    let value = {
      template: this._nodeTemplateName(renderNode) || '(inline)',
      name: name,
      objectId: viewId,
      viewClass: viewClassName,
      duration: timeToRender,
      completeViewClass: completeViewClassName,
      isComponent: this._nodeIsEmberComponent(renderNode),
      tagName: tagName,
      isVirtual: !viewClass
    };


    let controller = this._controllerForNode(renderNode);
    if (controller && !(this._nodeIsEmberComponent(renderNode))) {
      value.controller = {
        name: shortControllerName(controller),
        completeName: controllerName(controller),
        objectId: this.retainObject(controller)
      };

      let model = this._modelForNode(renderNode);
      if (model) {
        if (EmberObject.detectInstance(model) || Ember.typeOf(model) === 'array') {
          value.model = {
            name: shortModelName(model),
            completeName: getModelName(model),
            objectId: this.retainObject(model),
            type: 'type-ember-object'
          };
        } else {
          value.model = {
            name: this.get('objectInspector').inspect(model),
            type: 'type-' + Ember.typeOf(model)
          };
        }
      }
    }

    value.renderNodeId = this.get('_lastNodes').push(renderNode) - 1;

    return value;
  },

  /**
   * Get the node's template name. Relies on an htmlbars
   * feature that adds the module name as a meta property
   * to compiled templates.
   *
   * @param  {Object} renderNode
   * @return {String} the template name
   */
<<<<<<< HEAD
  _nodeTemplateName: function(renderNode) {
    var template = renderNode.lastResult && renderNode.lastResult.template;
=======
  _nodeTemplateName(renderNode) {
    let template = renderNode.lastResult && renderNode.lastResult.template;
>>>>>>> 41ca9922
    if (template && template.meta && template.meta.moduleName) {
      return template.meta.moduleName.replace(/\.hbs$/, '');
    }
  },

  /**
   * The node's name. Should be anything that the user
   * can use to identity what node we are talking about.
   *
   * Usually either the view instance name, or the template name.
   *
   * @param  {Object} renderNode
   * @return {String}
   */
  _nodeDescription(renderNode) {
    let name;

    let viewClass = this._viewInstanceForNode(renderNode);

    if (viewClass) {
      //. Has a view instance - take the view's name
      name = viewClass.get('_debugContainerKey');
      if (name) {
        name = name.replace(/.*(view|component):/, '').replace(/:$/, '');
      }
    } else {
      // Virtual - no view instance
      let templateName = this._nodeTemplateName(renderNode);
      if (templateName) {
        return templateName.replace(/^.*templates\//, '').replace(/\//g, '.');
      }
    }

    // If application view was not defined, it uses a `toplevel` view
    if (name === 'toplevel') {
      name = 'application';
    }
    return name;
  },

  /**
   * Return a node's view instance.
   *
   * @param  {Object} renderNode
   * @return {Ember.View|Ember.Component} The view or component instance
   */
  _viewInstanceForNode(renderNode) {
    return renderNode.emberView;
  },

  /**
   * Returns whether the node is an Ember Component or not.
   *
   * @param  {Object} renderNode
   * @return {Boolean}
   */
  _nodeIsEmberComponent(renderNode) {
    let viewInstance = this._viewInstanceForNode(renderNode);
    return !!(viewInstance && (viewInstance instanceof Ember.Component));
  },

  /**
   * Highlight a render node on the screen.
   *
   * @param  {Object} renderNode
   * @param  {Boolean} isPreview (whether to pin the layer or not)
   */
  _highlightNode(renderNode, isPreview) {
    let modelName;
    // Todo: should be in Ember core
    let range = document.createRange();
    range.setStartBefore(renderNode.firstNode);
    range.setEndAfter(renderNode.lastNode);
    let rect = range.getBoundingClientRect();

    let options = {
      isPreview: isPreview
    };

    let controller = this._controllerForNode(renderNode);
    if (controller) {
      options.controller = {
        name: controllerName(controller),
        object: controller
      };
    }

    let templateName = this._nodeTemplateName(renderNode);
    if (templateName) {
      options.template = {
        name: templateName
      };
    }

    let model;
    if (controller) {
      model = controller.get('model');
    }
    if (model) {
      modelName = this.get('objectInspector').inspect(model);
      options.model = {
        name: modelName,
        object: model
      };
    }

    let view = this._viewInstanceForNode(renderNode);

    if (view) {
      options.view = {
        name: viewName(view),
        object: view
      };
    }

    this._highlightRange(rect, options);
  }
});

function viewName(view) {
  let name = view.constructor.toString(), match;
  if (name.match(/\._/)) {
    name = "virtual";
  } else if (match = name.match(/\(subclass of (.*)\)/)) {
    name = match[1];
  }
  return name;
}

function shortViewName(view) {
  let name = viewName(view);
  // jj-abrams-resolver adds `app@view:` and `app@component:`
  // Also `_debugContainerKey` has the format `type-key:factory-name`
  return name.replace(/.*(view|component):(?!$)/, '').replace(/:$/, '');
}

function getModelName(model) {
  let name = '<Unknown model>';
  if (model.toString) {
    name = model.toString();
  }


  if (name.length > 50) {
    name = name.substr(0, 50) + '...';
  }
  return name;
}

function shortModelName(model) {
  let name = getModelName(model);
  // jj-abrams-resolver adds `app@model:`
  return name.replace(/<[^>]+@model:/g, '<');
}

function controllerName(controller) {
  let
   className = controller.constructor.toString(), match;

  if (match = className.match(/^\(subclass of (.*)\)/)) {
    className = match[1];
  }

  return className;
}

function shortControllerName(controller) {
  let name = controllerName(controller);
  // jj-abrams-resolver adds `app@controller:` at the begining and `:` at the end
  return name.replace(/^.+@controller:/, '').replace(/:$/, '');
}

function escapeHTML(string) {
  let div = document.createElement('div');
  div.appendChild(document.createTextNode(string));
  return div.innerHTML;
}

function virtualRange(view) {
  let start, end;
  let morph = view.get('morph');

  if (morph) {
    start = $('#' + morph.start)[0];
    end = $('#' + morph.end)[0];
  } else {
    // Support for metal-views
    morph = view.get('_morph');
    start = morph.start;
    end = morph.end;
  }

  let range = document.createRange();
  range.setStartAfter(start);
  range.setEndBefore(end);

  return range;
}

function viewDescription(view) {
  let templateName = view.get('templateName') || view.get('_debugTemplateName'),
      name, viewClass = shortViewName(view), controller = view.get('controller'),
      parentClassName;

  if (templateName) {
    name = templateName;
  } else if (view instanceof Ember.LinkView) {
    name = 'link';
  } else if (view.get('_parentView.controller') === controller || view instanceof Ember.Component) {
    let viewClassName = view.get('_debugContainerKey');
    if (viewClassName) {
      viewClassName = viewClassName.match(/\:(.*)/);
      if (viewClassName) {
        viewClassName = viewClassName[1];
      }
    }
    if (!viewClassName && viewClass) {
      viewClassName = viewClass.match(/\.(.*)/);
      if (viewClassName) {
        viewClassName = viewClassName[1];
      } else {
        viewClassName = viewClass;
      }

      let shortName = viewClassName.match(/(.*)(View|Component)$/);
      if (shortName) {
        viewClassName = shortName[1];
      }
    }
    if (viewClassName) {
      name = Ember.String.camelize(viewClassName);
    }
  } else if (view.get('_parentView.controller') !== controller) {
    let key = controller.get('_debugContainerKey'),
    className = controller.constructor.toString();

    if (key) {
      name = key.split(':')[1];
    } else {
      if (parentClassName = className.match(/^\(subclass of (.*)\)/)) {
        className = parentClassName[1];
      }
      name = className.split('.').pop();
      name = Ember.String.camelize(name);
    }
  }

  if (!name) {
    name = '(inline view)';
  }
  return name;
}<|MERGE_RESOLUTION|>--- conflicted
+++ resolved
@@ -254,13 +254,8 @@
       return false;
     }
 
-<<<<<<< HEAD
-    var applicationViewId = $(emberApp.rootElement).find('> .ember-view').attr('id');
-    var rootView = this.get('viewRegistry')[applicationViewId];
-=======
     const applicationViewId = $(emberApp.rootElement).find('> .ember-view').attr('id');
     let rootView = this.get('viewRegistry')[applicationViewId];
->>>>>>> 41ca9922
     // In case of App.reset view is destroyed
     if (!rootView) {
       return false;
@@ -609,22 +604,13 @@
    * @method isGlimmer
    * @return {Boolean}
    */
-<<<<<<< HEAD
-  _isGlimmer: function() {
-    var id = Ember.keys(this.get('viewRegistry'))[0];
-=======
   _isGlimmer() {
     let id = keys(this.get('viewRegistry'))[0];
->>>>>>> 41ca9922
     return id && !this.get('viewRegistry')[id].get('_childViews');
   },
 
   viewRegistry: computed('application', function() {
-<<<<<<< HEAD
-    return this.get('application.__container__').lookup('-view-registry:main') || Ember.View.views;
-=======
     return this.get('application.__container__').lookup('-view-registry:main') || View.views;
->>>>>>> 41ca9922
   }),
 
   /**
@@ -823,13 +809,8 @@
    * @param  {Object} renderNode
    * @return {String} the template name
    */
-<<<<<<< HEAD
-  _nodeTemplateName: function(renderNode) {
-    var template = renderNode.lastResult && renderNode.lastResult.template;
-=======
   _nodeTemplateName(renderNode) {
     let template = renderNode.lastResult && renderNode.lastResult.template;
->>>>>>> 41ca9922
     if (template && template.meta && template.meta.moduleName) {
       return template.meta.moduleName.replace(/\.hbs$/, '');
     }
