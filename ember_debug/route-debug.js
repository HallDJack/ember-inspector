--- conflicted
+++ resolved
@@ -52,11 +52,7 @@
       buildSubTree.call(this, routeTree, route);
     }
     return arrayizeChildren({ children: routeTree });
-<<<<<<< HEAD
-  }).property('router'),
-=======
-  }),
->>>>>>> 41ca9922
+  }),
 
   sendTree() {
     const routeTree = this.get('routeTree');
@@ -170,11 +166,7 @@
 };
 
 function arrayizeChildren(routeTree) {
-<<<<<<< HEAD
-  var obj = {};
-=======
   let obj = {};
->>>>>>> 41ca9922
   // Top node doesn't have a value
   if (routeTree.value) {
     obj.value = routeTree.value;
