--- conflicted
+++ resolved
@@ -164,11 +164,7 @@
       const type = this.sentTypes[message.objectId];
       this.releaseRecords();
 
-<<<<<<< HEAD
-      var typeOrName;
-=======
       let typeOrName;
->>>>>>> 41ca9922
       if (this.get('adapter.acceptsModelName')) {
         // Ember >= 1.3
         typeOrName = type.name;
@@ -176,15 +172,9 @@
         // support for legacy Ember < 1.3
         typeOrName = type.object;
       }
-<<<<<<< HEAD
-      var releaseMethod = this.get('adapter').watchRecords(typeOrName,
-        function(recordsReceived) {
-          self.recordsAdded(recordsReceived);
-=======
       let releaseMethod = this.get('adapter').watchRecords(typeOrName,
         recordsReceived => {
           this.recordsAdded(recordsReceived);
->>>>>>> 41ca9922
         },
         recordsUpdated => {
           this.recordsUpdated(recordsUpdated);
